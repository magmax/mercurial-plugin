/*
 * The MIT License
 *
 * Copyright (c) 2004-2010, InfraDNA, Inc.
 *
 * Permission is hereby granted, free of charge, to any person obtaining a copy
 * of this software and associated documentation files (the "Software"), to deal
 * in the Software without restriction, including without limitation the rights
 * to use, copy, modify, merge, publish, distribute, sublicense, and/or sell
 * copies of the Software, and to permit persons to whom the Software is
 * furnished to do so, subject to the following conditions:
 *
 * The above copyright notice and this permission notice shall be included in
 * all copies or substantial portions of the Software.
 *
 * THE SOFTWARE IS PROVIDED "AS IS", WITHOUT WARRANTY OF ANY KIND, EXPRESS OR
 * IMPLIED, INCLUDING BUT NOT LIMITED TO THE WARRANTIES OF MERCHANTABILITY,
 * FITNESS FOR A PARTICULAR PURPOSE AND NONINFRINGEMENT. IN NO EVENT SHALL THE
 * AUTHORS OR COPYRIGHT HOLDERS BE LIABLE FOR ANY CLAIM, DAMAGES OR OTHER
 * LIABILITY, WHETHER IN AN ACTION OF CONTRACT, TORT OR OTHERWISE, ARISING FROM,
 * OUT OF OR IN CONNECTION WITH THE SOFTWARE OR THE USE OR OTHER DEALINGS IN
 * THE SOFTWARE.
 */
package hudson.plugins.mercurial;

import edu.umd.cs.findbugs.annotations.CheckForNull;
import edu.umd.cs.findbugs.annotations.NonNull;
import edu.umd.cs.findbugs.annotations.Nullable;
import hudson.AbortException;
import hudson.EnvVars;
import hudson.FilePath;
import hudson.Launcher;
import hudson.Launcher.ProcStarter;
import hudson.model.AbstractBuild;
import hudson.model.Node;
import hudson.model.TaskListener;
import hudson.util.ArgumentListBuilder;

import java.io.ByteArrayOutputStream;
import java.io.File;
import java.io.IOException;
import java.net.URI;
import java.util.Arrays;
import java.util.Collection;
import java.util.HashMap;
import java.util.LinkedHashSet;
import java.util.List;
import java.util.Map;
import java.util.Set;
import java.util.WeakHashMap;
import java.util.regex.Pattern;

/**
 * Encapsulates the invocation of "hg".
 *
 * <p>
 * This reduces the amount of code in the main logic.
 *
 * TODO: perhaps a subtype 'Repository' with a repository location field would be good.
 *
 * @author Kohsuke Kawaguchi
 */
public class HgExe {
    private final ArgumentListBuilder base;
    /**
     * Environment variables to invoke hg with.
     */
    private final EnvVars env;
    public final Launcher launcher;
    public final Node node;
    public final TaskListener listener;
    private final Capability capability;

    public HgExe(MercurialSCM scm, Launcher launcher, AbstractBuild build, TaskListener listener, EnvVars env) throws IOException, InterruptedException {
        this(scm,launcher,build.getBuiltOn(),listener,env);
    }

    public HgExe(MercurialSCM scm, Launcher launcher, Node node, TaskListener listener, EnvVars env) throws IOException, InterruptedException {
        base = scm.findHgExe(node, listener, true);
        this.node = node;
        this.env = env;
        this.launcher = launcher;
        this.listener = listener;
        this.capability = Capability.get(this);
    }

    private ProcStarter l(ArgumentListBuilder args) {
        // set the default stdout
        return MercurialSCM.launch(launcher).cmds(args).stdout(listener).envs(env);
    }

    private ArgumentListBuilder seed() {
        return base.clone();
    }

    public ProcStarter pull() {
        return run("pull");
    }

    public ProcStarter clone(String... args) {
        return l(seed().add("clone").add(args));
    }

    public ProcStarter bundleAll(String file) {
        return run("bundle","--all",file);
    }

    public ProcStarter bundle(Collection<String> bases, String file) {
        ArgumentListBuilder args = seed().add("bundle");
        for (String head : bases) {
            args.add("--base", head);
        }
        args.add(file);
        return l(args);
    }

    public ProcStarter init(FilePath path) {
        return run("init",path.getRemote());
    }

    public ProcStarter unbundle(String bundleFile) {
        return run("unbundle",bundleFile);
    }

    public ProcStarter cleanAll() {
        return run("--config", "extensions.purge=", "clean", "--all");
    }

    /**
     * Runs arbitrary command.
     */
    public ProcStarter run(String... args) {
        return l(seed().add(args));
    }

    public ProcStarter run(ArgumentListBuilder args) {
        return l(seed().add(args.toCommandArray()));
    }

    /**
     * Obtains the heads of the repository.
     */
    public Set<String> heads(FilePath repo, boolean useTimeout) throws IOException, InterruptedException {
        if (capability.headsIn15 == null) {
            try {
                Set<String> output = heads(repo, useTimeout, true);
                capability.headsIn15 = true;
                return output;
            } catch (AbortException x) {
                Set<String> output = heads(repo, useTimeout, false);
                capability.headsIn15 = false;
                return output;
            }
        } else {
            return heads(repo, useTimeout, capability.headsIn15);
        }
    }

    private Set<String> heads(FilePath repo, boolean useTimeout, boolean usingHg15Syntax) throws IOException, InterruptedException {
        ArgumentListBuilder args = new ArgumentListBuilder("heads", "--template", "{node}\\n");
        if(usingHg15Syntax)
            args.add("--topo", "--closed");
        String output = popen(repo,listener,useTimeout,args);

        Set<String> heads = new LinkedHashSet<String>(Arrays.asList(output.split("\n")));
        heads.remove("");
        return heads;

    }

    /**
     * Gets the revision ID or node of the tip of the workspace.
     * A 40-character hexadecimal string
     * @param rev the revision to identify; defaults to {@code .}, i.e. working copy
     */
    public @CheckForNull String tip(FilePath repository, @Nullable String rev) throws IOException, InterruptedException {
        String id = popen(repository, listener, false, new ArgumentListBuilder("log", "--rev", rev != null ? rev : ".", "--template", "{node}"));
        if (!NODEID_PATTERN.matcher(id).matches()) {
            listener.error("Expected to get an id but got '" + id + "' instead.");
            return null; // HUDSON-7723
        }
        return id;
    }

    /**
     * Gets the revision number of the tip of the workspace.
     * @param rev the revision to identify; defaults to {@code .}, i.e. working copy
     */
    public @CheckForNull String tipNumber(FilePath repository, @Nullable String rev) throws IOException, InterruptedException {
        String id = popen(repository, listener, false, new ArgumentListBuilder("log", "--rev", rev != null ? rev : ".", "--template", "{rev}"));
        if (!REVISION_NUMBER_PATTERN.matcher(id).matches()) {
            listener.error("Expected to get a revision number but got '" + id + "' instead.");
            return null;
        }
        return id;
    }

    /**
     * Gets the current value of a specified config item.
     */
    public String config(FilePath repository, String name) throws IOException, InterruptedException {
        return popen(repository, listener, false, new ArgumentListBuilder("showconfig", name)).trim();
    }

    public List<String> toArgList() {
        return base.toList();
    }

    /**
     * Runs the command and captures the output.
     */
    public String popen(FilePath repository, TaskListener listener, boolean useTimeout, ArgumentListBuilder args)
            throws IOException, InterruptedException {
        args = seed().add(args.toCommandArray());

        ByteArrayOutputStream rev = new ByteArrayOutputStream();
        if (MercurialSCM.joinWithPossibleTimeout(l(args).pwd(repository).stdout(rev), useTimeout, listener) == 0) {
            return rev.toString();
        } else {
            listener.error("Failed to run " + args.toStringWithQuote());
            listener.getLogger().write(rev.toByteArray());
            throw new AbortException();
        }
    }

    /**
     * Capability of a particular hg invocation configuration (and location) on a specific node. Cached.
     */
    private static final class Capability {
        /**
         * Whether this supports 1.5-style "heads --topo ..." syntax.
         */
        volatile Boolean headsIn15;

        private static final Map<Node, Map<List<String>, Capability>> MAP = new WeakHashMap<Node,Map<List<String>,Capability>>();

        synchronized static Capability get(HgExe hg) {
            Map<List<String>,Capability> m = MAP.get(hg.node);
            if (m == null) {
                m = new HashMap<List<String>,Capability>();
                MAP.put(hg.node, m);
            }

            List<String> hgConfig = hg.toArgList();
            Capability cap = m.get(hgConfig);
            if (cap==null)
                m.put(hgConfig,cap = new Capability());
            return cap;
        }
    }

    /**
     * Pattern that matches revision ID.
     */
<<<<<<< HEAD
    private static final Pattern NODEID_PATTERN = Pattern.compile("[0-9a-f]{40}");
    private static final Pattern REVISION_NUMBER_PATTERN = Pattern.compile("[0-9]+");
=======
    private static final Pattern REVISIONID_PATTERN = Pattern.compile("[0-9a-f]{40}");

    /**
     * Checks whether a normalized path URL matches what a config file requested.
     * @param pathURL a URL (using {@code file} protocol if local)
     * @param pathAsInConfig a repository path as in {@link #config} on {@code paths.*}
     * @return true if the paths are similar, false if they are different locations
     */
    static boolean pathEquals(@NonNull String pathURL, @NonNull String pathAsInConfig) {
        if (pathAsInConfig.equals(pathURL)) {
            return true;
        }
        if ((pathAsInConfig + '/').equals(pathURL)) {
            return true;
        }
        if (pathAsInConfig.equals(pathURL + '/')) {
            return true;
        }
        if (pathURL.startsWith("file:/") && URI.create(pathURL).equals(new File(pathAsInConfig).toURI())) {
            return true;
        }
        return false;
    }

>>>>>>> 6c5a04e0
}<|MERGE_RESOLUTION|>--- conflicted
+++ resolved
@@ -252,11 +252,8 @@
     /**
      * Pattern that matches revision ID.
      */
-<<<<<<< HEAD
     private static final Pattern NODEID_PATTERN = Pattern.compile("[0-9a-f]{40}");
     private static final Pattern REVISION_NUMBER_PATTERN = Pattern.compile("[0-9]+");
-=======
-    private static final Pattern REVISIONID_PATTERN = Pattern.compile("[0-9a-f]{40}");
 
     /**
      * Checks whether a normalized path URL matches what a config file requested.
@@ -279,6 +276,4 @@
         }
         return false;
     }
-
->>>>>>> 6c5a04e0
 }